#ifndef DIC_OPTIONS_H
#define DIC_OPTIONS_H
#include "PACKAGES_CONFIG.h"
#include "CPP_OPTIONS.h"

CBOP
C !ROUTINE: DIC_OPTIONS.h
C !INTERFACE:
C #include "DIC_OPTIONS.h"

C !DESCRIPTION:
C *==================================================================*
C | CPP options file for pkg "dic":
C | Control which optional features to compile in this package code.
C *==================================================================*
CEOP

#ifdef ALLOW_DIC
C     Package-specific Options & Macros go here

C ABIOTIC OPTIONS
C Compile Munhoven (2013) "Solvesaphe" package for pH/pCO2
C  can still select Follows et al (2006) solver in data.dic,
C  but will use solvesaphe dissociation coefficient options.
#undef CARBONCHEM_SOLVESAPHE

C In S/R CARBON_CHEM convert ak1 and ak2 to the total pH scale
C  consistent with other coefficients (currently on the seawater scale).
C NOTE: Has NO effect when CARBONCHEM_SOLVESAPHE is defined (different
C  coeffs are used).
#undef CARBONCHEM_TOTALPHSCALE

C BIOTIC OPTIONS
#define DIC_BIOTIC
#define ALLOW_O2
#undef ALLOW_FE
#undef READ_PAR
#undef MINFE
#undef DIC_NO_NEG
#undef DIC_BOUNDS
C these all need to be defined for coupling to atmospheric model:
#undef USE_QSW
#undef USE_QSW_UNDERICE
#undef USE_PLOAD

C use surface salinity forcing (scaled by mean surf value) for DIC & ALK forcing
#undef ALLOW_OLD_VIRTUALFLUX

C put back bugs related to Water-Vapour in carbonate chemistry & air-sea fluxes
#undef WATERVAP_BUG

C dissolution only below saturation horizon following method by Karsten Friis
#undef DIC_CALCITE_SAT

C Include self-shading effect by phytoplankton
#undef LIGHT_CHL

C Include iron sediment source using DOP flux
#undef SEDFE

C For Adjoint built
<<<<<<< HEAD
#undef AD_SAFE
=======
#undef DIC_AD_SAFE

#endif /* ALLOW_DIC */
#endif /* DIC_OPTIONS_H */
>>>>>>> 2e3e8c33

#endif /* ALLOW_DIC */
#endif /* DIC_OPTIONS_H */<|MERGE_RESOLUTION|>--- conflicted
+++ resolved
@@ -59,14 +59,7 @@
 #undef SEDFE
 
 C For Adjoint built
-<<<<<<< HEAD
-#undef AD_SAFE
-=======
 #undef DIC_AD_SAFE
 
 #endif /* ALLOW_DIC */
-#endif /* DIC_OPTIONS_H */
->>>>>>> 2e3e8c33
-
-#endif /* ALLOW_DIC */
 #endif /* DIC_OPTIONS_H */