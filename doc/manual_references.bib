--- conflicted
+++ resolved
@@ -159,7 +159,6 @@
   pages =  {174-267},
 }
 
-<<<<<<< HEAD
 @Article{armour:16,
   author =   {Armour K. C. and J. Marshall and J. R. Scott and A. Donohoe and E. R. Newsom},
   title =    {Southern Ocean warming delayed by circumpolar upwelling and equatorward transport},
@@ -167,8 +166,9 @@
   year =   2016,
   volume =   9,
   pages =  {549–554},
-  doi   =  {10.1038/ngeo2731}
-=======
+  doi   =  {10.1038/ngeo2731},
+}
+
 @Article{asay-davis:16,
  author       = {Asay-Davis, X. S. and S. L. Cornford and G. Durand and B. K. Galton-Fenzi and R. M. Gladstone and G. H. Gudmundsson
                  and T. Hattermann and D. M. Holland and D. Holland and P. R. Holland and D. F. Martin and P. Mathiot and F. Pattyn and H. Seroussi},
@@ -180,7 +180,6 @@
  number       = {7},
  pages        = {2471--2497},
  doi          = {10.3929/ethz-b-000119139},
->>>>>>> cbe0ab3a
 }
 
 @article{bachman:17,
